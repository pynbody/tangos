from . import HaloProperties, TimeChunkedProperty
import numpy as np
import math
import pynbody
import re
import scipy, scipy.interpolate
import weakref

class BHShortenedLog(object):
    _cache = {}
    
        
    @classmethod
    def get_existing_or_new(cls, f,filename):
        name, stepnum = re.match("^(.*)\.(0[0-9]*)$",filename).groups()
        obj = cls._cache.get(name, None)
        if obj is not None:
            return obj
        
        obj = cls(f,filename)
        cls._cache[name] = obj
        return obj


    def __init__(self, f, filename):
        name, stepnum = re.match("^(.*)\.(0[0-9]*)$",filename).groups()
        ars = [[] for i in range(14)]
        for line in open(name+".shortened.orbit"):
            line_split = line.split()
            ars[0].append(int(line_split[0]))
            for i in range(1,len(line_split)):
                ars[i].append(float(line_split[i]))


        wrapped_ars = [pynbody.array.SimArray(x) for x in ars]
        for w in wrapped_ars:
            w.sim = f
        #bhid, time, step, mass, x, y, z, vx, vy, vz, pot, mdot, deltaM, E, dtEff, scalefac = wrapped_ars
        bhid, time, step, mass, x, y, z, vx, vy, vz, mdot, mdotmean, mdotsig, scalefac = wrapped_ars
        bhid = np.array(bhid,dtype=int)
        print len(time),"entries"

        munits = f.infer_original_units("Msol")
        posunits = f.infer_original_units("kpc")
        velunits = f.infer_original_units("km s^-1")
        #potunits = velunits**2
        tunits = posunits/velunits
        #Eunits = munits*potunits
        # decorate with units

        mass.units = munits
        x.units = y.units = z.units = posunits
        vx.units = vy.units = vz.units = velunits
        #pot.units = potunits
        mdot.units = munits/tunits
<<<<<<< HEAD
	mdotsig.units = munits/tunits
	mdotmean.units = munits/tunits
=======
        time.units = tunits
>>>>>>> 34f2e60b
        #E.units = Eunits


        x.convert_units('kpc')
        y.convert_units('kpc')
        z.convert_units('kpc')
        vx.convert_units('km s^-1')
        vy.convert_units('km s^-1')
        vz.convert_units('km s^-1')
        mdot.convert_units('Msol yr^-1')
	mdotmean.convert_units('Msol yr^-1')
	mdotsig.convert_units('Msol yr^-1')
        mass.convert_units("Msol")
        time.convert_units("Gyr")
        #E.convert_units('erg')


        self.vars = {'bhid':bhid, 'step':step, 'x':x, 'y':y, 'z':z,
                    'vx':vx, 'vy':vy, 'vz': vz, 'mdot': mdot, 'mdotmean':mdotmean,'mdotsig':mdotsig, 'mass': mass,
                     'time': time}


    def get_at_stepnum(self, stepnum):
        mask = self.vars['step']==stepnum
        return dict((k,v[mask]) for k,v in self.vars.iteritems())

    def get_for_named_snapshot(self, filename):
        name, stepnum = re.match("^(.*)\.(0[0-9]*)$",filename).groups()
        stepnum = int(stepnum)
        return self.get_at_stepnum(stepnum)


class BH(HaloProperties):

    def name(self):
        return "BH_mdot", "BH_mdot_ave", "BH_mdot_std", "BH_central_offset", "BH_central_distance", "BH_mass"

    def requires_property(self):
        return []

    def no_proxies(self):
        return True

    def preloop(self, f, filename, pa):
        self.log = BHShortenedLog.get_existing_or_new(f,filename)
        self.filename = filename
        print self.log

    def calculate(self, halo, properties):
        import halo_db as db
        if not isinstance(properties, db.Halo):
            raise RuntimeError("No proxies, please")

        if len(halo)!=1:
            raise RuntimeError("Not a BH!")

        if halo['tform'][0]>0:
            raise RuntimeError("Not a BH!")

        vars = self.log.get_for_named_snapshot(self.filename)

        mask = vars['bhid']==halo['iord']
        if(mask.sum()==0):
            raise RuntimeError("Can't find BH in .orbit file")

        # work out who's the main halo
        main_halo = None
        for i in properties.reverse_links:
            if i.relation.text.startswith("BH"):
                main_halo = i.halo_from
                break
        if main_halo is None:
            raise RuntimeError("Can't relate BH to its parent halo")
        print "Main halo is:", main_halo

        main_halo_ssc = main_halo['SSC']

        entry = np.where(mask)[0]

        print "target entry is",entry
        final = {}
        for t in 'x','y','z','vx','vy','vz','mdot', 'mass', 'mdotmean','mdotsig':
            final[t] = float(vars[t][entry])

        offset = np.array((final['x'],final['y'],final['z']))-main_halo_ssc

        return final['mdot'], final['mdotmean'], final['mdotsig'], offset, np.linalg.norm(offset), final['mass']


class BHAccHistogram(TimeChunkedProperty):
    def name(self):
        return "BH_mdot_histogram"

    def requires_property(self):
        return []


    def preloop(self, f, filename, pa):
        self.log = BHShortenedLog.get_existing_or_new(f,filename)

    def no_proxies(self):
        return True

    def calculate(self, halo, properties):

        if len(halo)!=1:
            raise RuntimeError("Not a BH!")

        if halo['tform'][0]>0:
            raise RuntimeError("Not a BH!")

        mask = self.log.vars['bhid']==halo['iord']
        if(mask.sum()==0):
            raise RuntimeError("Can't find BH in .orbit file")

        t_orbit = self.log.vars['time']
        Mdot_orbit = self.log.vars['mdotmean']
        order = np.argsort(t_orbit)

        t_max = properties.timestep.time_gyr
        t_grid = np.linspace(0, self.tmax_Gyr, self.nbins)
        

        Mdot_grid = scipy.interpolate.interp1d(t_orbit[order], Mdot_orbit[order], bounds_error=False)(t_grid)
        

        #print t_max
        #print Mdot_grid
        
        return Mdot_grid[self.store_slice(t_max)]<|MERGE_RESOLUTION|>--- conflicted
+++ resolved
@@ -52,13 +52,10 @@
         x.units = y.units = z.units = posunits
         vx.units = vy.units = vz.units = velunits
         #pot.units = potunits
+	time.units = tunits
         mdot.units = munits/tunits
-<<<<<<< HEAD
 	mdotsig.units = munits/tunits
 	mdotmean.units = munits/tunits
-=======
-        time.units = tunits
->>>>>>> 34f2e60b
         #E.units = Eunits
 
 
