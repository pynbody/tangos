"""The live calculation system, used by Halo.calculate, Halo.calculate_for_descendants and TimeStep.calculate_all.

For more overview information, see live_calculation.md. """

from __future__ import absolute_import
import warnings

import numpy as np
from sqlalchemy.orm import contains_eager, aliased, defaultload

import tangos.core.dictionary
import tangos.core.halo
import tangos.core.halo_data
from tangos.core import extraction_patterns
from tangos.live_calculation.query_masking import QueryMask
from tangos.live_calculation.query_multivalue_folding import QueryMultivalueFolding
from tangos.util import consistent_collection
from .. import core
from .. import temporary_halolist as thl
from six.moves import range
from six.moves import zip

class UnknownValue(object):
    """A dummy object returned by Calculation.proxy_value when the value of the calculation cannot be predicted"""
    def __init__(self, name=None):
        self.name = name

class NoResultsError(ValueError):
    pass

class Calculation(object):
    """Represents a live-calculation to be performed on database objects.

    A typical Calculation is composed of many different Calculation subclasses arranged in some form of tree.
    For example A.B parses to Link(StoredProperty('A'), StoredProperty('B')) whereas
                A.B() parses to Link(StoredProperty('A'), LiveProperty('B'))
    and so on.

    It is normally easiest to instantiate Calculation objects using the parser in
    live_calculation.parser"""

    def __init__(self):
        self._extraction_pattern = extraction_patterns.HaloPropertyValueGetter()

    def __repr__(self):
        return "<Calculation description for %s>"%str(self)

    def __str__(self):
        raise NotImplementedError

    def set_extraction_pattern(self, extraction_pattern):
        self._extraction_pattern = extraction_pattern

    def retrieves(self):
        """Return the set of named halo properties that this calculation will access

        Redirections are indicated with a ".", e.g. if a calculation access the 'mass' property of a halo linked
        by 'BH', it will include 'BH.mass' in the set."""
        return set()

    def name(self):
        """Returns the name of this calculation, formatted such that parser.parse_property_name(name) generates a copy."""
        return None

    def _has_required_properties(self, halo):
        property_is_present = []
        for p_id in self._essential_dict_ids():
            this_property_ok = False
            for extraction_pattern in (extraction_patterns.HaloLinkGetter(),
                                       extraction_patterns.HaloPropertyGetter()):
                if not extraction_pattern.use_fixed_cache(halo):
                    this_property_ok = True
                elif extraction_pattern.cache_contains(halo, p_id):
                    this_property_ok = True
            property_is_present.append(this_property_ok)
        return all(property_is_present)

    def retrieves_dict_ids(self):
        """Returns the dictionary IDs of the named properties to be retrieved for each halo to
        allow this calculation to run"""
        self._generate_dict_ids_and_levels()
        return self._r_dict_ids_cached

    def _essential_dict_ids(self):
        """Returns the dictionary IDs of properties that must be present in a halo for the calculation to run.

        If any of the required IDs are not present, the result of the calculation is assumed to be None"""
        self._generate_dict_ids_and_levels()
        return self._r_dict_ids_essential_cached

    def n_join_levels(self):
        """Return the number of levels of HaloLinks that evaluating this property requires.

        For example, evaluating 'mass' has n_join_levels=0; 'BH.mass' has n_join_levels=1;
        'BH.other.mass' has n_join_levels=2"""
        self._generate_dict_ids_and_levels()
        return self._n_join_levels

    def _generate_dict_ids_and_levels(self):
        if not hasattr(self, "_r_dict_ids_cached"):
            session = core.Session()
            try:
                self._r_dict_ids_cached = set()
                self._r_dict_ids_essential_cached = set()
                retrieves = self.retrieves()
                try:
                    self._n_join_levels = max([r.count('.') for r in retrieves])+1
                except ValueError:
                    self._n_join_levels = 0
                for r in retrieves:
                    r_split = r.split(".")
                    for w in r_split:
                        w_dict_id = tangos.core.dictionary.get_dict_id(w, -1, session=session)
                        if w_dict_id!=-1:
                            self._r_dict_ids_cached.add(w_dict_id)
                    r_dict_id = tangos.core.dictionary.get_dict_id(r_split[0], -1, session=session)
                    if r_dict_id!=-1:
                        self._r_dict_ids_essential_cached.add(r_dict_id)
            finally:
                session.close()

    def values_and_description(self, halos):
        """Return the values of this calculation, as well as a PropertyCalculation object describing the
        properties of these values (if possible)"""
        raise NotImplementedError

    def values_sanitized_and_description(self, halos, load_into_session=None):
        """Return the 'sanitized' values of this calculation, as well as a PropertyCalculation object (if available).

        See values_sanitized for the definition of sanitized"""
        values, desc = self.values_and_description(halos)
        return self._sanitize_values(values, load_into_session), desc

    def values(self, halos):
        """Return the values of this calculation applied to halos.

        The size of the returned numpy object array is self.n_columns() x len(halos) """
        values, _ = self.values_and_description(halos)
        return values

    def value(self, halo):
        """Return the value of this calculation applied to the given halo"""
        return self.values([halo])[:,0]

    def value_sanitized(self, halo, load_into_session=None):
        """"Return the value of this calculation applied to the given halo, with conversion to numpy arrays where possible.

        See values_sanitized for information about the conversion."""
        return self.values_sanitized([halo],load_into_session)[:,0]

    def values_sanitized(self, halos, load_into_session=None):
        """Return the values of this calculation applied to halos, with conversion to numpy arrays where possible

        The return value is a self.n_columns()-length list, with each entry in the list being a numpy array of
        length len(halos). The dtype of the numpy array is chosen per-property to match the dtype result found
        when evaluating the first halo.

        Additionally, if load_into_session is provided, any returned database objects are re-queried against that
        session so that usable ORM objects are returned (rather than ORM objects attached to a dead session)"""
        unsanitized_values = self.values(halos)
        return self._sanitize_values(unsanitized_values, load_into_session, no_results_raises=False)



    def _sanitize_values(self, unsanitized_values, load_into_session=None, no_results_raises=True):
        """Convert the raw calculation result to a sanitized version. See values_sanitized."""
        keep_rows = np.all([[data is not None for data in row] for row in unsanitized_values], axis=0)
        # The obvious way of doing this:
        #   keep_rows = np.all(np.not_equal(out,None), axis=0)
        # generates a scary FutureWarning that it will stop working in future. This is because
        # it can end up doing a comparison of an array to None (effectively data!=None),
        # which will not be the same as "is not None" in future versions of numpy.

        output_values = unsanitized_values[:, keep_rows]
        for x in output_values:
            if len(x)==0 and no_results_raises:
                raise NoResultsError("Calculation %s returned no results" % self)

        if load_into_session is not None:
            self._refetch_halos_from_original_session(output_values, load_into_session)

        return [self._make_numpy_array(x) for x in output_values]

    def _refetch_halos_from_original_session(self, unsanitized_values, session):
        output_halos = []
        unsanitized_values_ravel = unsanitized_values.flat
        for item in unsanitized_values_ravel:
            if isinstance(item, core.Halo):
                output_halos.append(item.id)
        if len(output_halos) > 0:
            with thl.temporary_halolist_table(session, output_halos) as tab:
                results = thl.halo_query(tab).all()

            # reinstate duplicates
            results = self._add_entries_for_duplicates(results, output_halos)

            for i in range(len(unsanitized_values_ravel)):
                if isinstance(unsanitized_values_ravel[i], core.Halo):
                    refetched_halo = results[output_halos.index(unsanitized_values_ravel[i].id)]
                    unsanitized_values_ravel[i] = refetched_halo

    @staticmethod
    def _make_numpy_array(x):
        if len(x)==0:
            return x
        if isinstance(x[0], np.ndarray):
            try:
                return np.array(list(x), dtype=x[0].dtype)
            except ValueError:
                return x
        else:
            return np.array(x, dtype=type(x[0]))

    def n_columns(self):
        """Return the number of separate properties returned for each halo.

        The return from values_sanitized has shape n_columns() x n_halos"""
        return 1

    def supplement_halo_query(self, halo_query):
        """Return a sqlalchemy query with a supplemental join to allow this calculation to run efficiently"""
        name_targets = self.retrieves_dict_ids()
        halo_alias = tangos.core.halo.Halo
        augmented_query = halo_query
        for i in range(self.n_join_levels()):
            halo_property_alias = aliased(tangos.core.halo_data.HaloProperty)
            halo_link_alias = aliased(tangos.core.halo_data.HaloLink)

            path_to_properties = [tangos.core.halo.Halo.all_links, tangos.core.halo_data.HaloLink.halo_to] * i + [
                tangos.core.halo.Halo.all_properties]
            path_to_links = [tangos.core.halo.Halo.all_links, tangos.core.halo_data.HaloLink.halo_to] * i + [
                tangos.core.halo.Halo.all_links]


            if len(name_targets)>0:
                property_name_condition = halo_property_alias.name_id.in_(name_targets)
                link_name_condition = (halo_link_alias.relation_id.in_(name_targets))
            else:
                # We know we're joining to a null list of properties; however simply setting these conditions
                # to False results in an apparently efficient SQL query (boils down to 0==1) which actually
                # takes a very long time to execute if the link or propery tables are large. Thus, compare
                # to an impossible value instead.
                property_name_condition = halo_property_alias.name_id==-1
                link_name_condition = halo_link_alias.relation_id==-1


            augmented_query =augmented_query.outerjoin(halo_property_alias,
                                                  (halo_alias.id==halo_property_alias.halo_id)
                                                  & property_name_condition).\
                                        outerjoin(halo_link_alias,
                                                  (halo_alias.id==halo_link_alias.halo_from_id)
                                                  & link_name_condition).\
                                        options(contains_eager(*path_to_properties, alias=halo_property_alias),
                                                contains_eager(*path_to_links, alias=halo_link_alias),
                                                defaultload(*path_to_properties).undefer_group("data"))

            if i<self.n_join_levels()-1:
                next_level_halo_alias = aliased(tangos.core.halo.Halo)
                path_to_new_halo = path_to_links + [tangos.core.halo_data.HaloLink.halo_to]
                augmented_query = augmented_query.outerjoin(next_level_halo_alias,
                                                            (halo_link_alias.halo_to_id==next_level_halo_alias.id)).\
                                        options(contains_eager(*path_to_new_halo, alias=next_level_halo_alias))

                halo_alias = next_level_halo_alias

        return augmented_query

    def proxy_value(self):
        """Return a placeholder value for this calculation"""
        raise NotImplementedError

    @staticmethod
    def _add_entries_for_duplicates(target_objs, target_ids):
        """Given a list of target_objs and their target_ids, the latter of which may contain duplicates, return the full list of objects

        For example, if target_objs = [obj1, obj3, obj6] where obj1.id=1, obj3.id=3, obj6.id=6, and target_ids = [1, 3, 6, 3, 6, 6],
        the returned list will be [obj1, obj3, obj6, obj3, obj6, obj6]."""
        if len(target_objs) == len(target_ids):
            return target_objs
        target_obj_from_id = {t.id: t for t in target_objs}
        return [target_obj_from_id[t_id] for t_id in target_ids]


class MultiCalculation(Calculation):
    """Represents a single calculation that returns the results from multiple sub-calculations."""
    def __init__(self, *calculations):
        super(MultiCalculation, self).__init__()
        self.calculations = [c if isinstance(c, Calculation) else parser.parse_property_name(c) for c in calculations]

    def retrieves(self):
        x = set()
        for c in self.calculations:
            x.update(c.retrieves())
        return x

    def __str__(self):
        return "("+(", ".join(str(x) for x in self.calculations))+")"

    def values_and_description(self, halos):
        results = np.empty((self.n_columns(),len(halos)), dtype=object)
        c_column = 0
        halos = np.asarray(halos, dtype=object)
        mask = QueryMask()
        mask.mark_nones_as_masked(halos)
        for c in self.calculations:
            values, description = c.values_and_description(mask.mask(halos))
            results[c_column:c_column+c.n_columns()] = mask.unmask(values)
            # TODO: in principle this masking should _not_ occur unless we know the user has called values_sanitized
            # - other calls should not cross-contaminate columns in this way
            mask.mark_nones_as_masked(values)
            c_column+=c.n_columns()

        # TODO - problem: there is no good description of multiple properties
        return results, description

    def n_columns(self):
        return sum(c.n_columns() for c in self.calculations)


class FixedInput(Calculation):
    """Represents a calculation that returns a fixed value"""
    def __init__(self, *tokens):
        super(FixedInput, self).__init__()
        self.value = str(tokens[0])

    def __str__(self):
        return '"'+str(self.value)+'"'

    def values(self, halos):
        return np.array([[self.value]*len(halos)],dtype=object)

    def values_and_description(self, halos):
        return self.values(halos), self.value

    def proxy_value(self):
        return self.value

class FixedNumericInput(FixedInput):
    """Represents a calculation that returns a fixed numerical value"""
    def __init__(self, *tokens):
        super(FixedNumericInput, self).__init__()

    @staticmethod
    def _process_numerical_value(t):
        if "." in t or "e" in t or "E" in t:
            return float(t)
        else:
            return int(t)

    def __init__(self, *tokens):
        self.value = self._process_numerical_value(tokens[0])

    def __str__(self):
        return str(self.value)

class LiveProperty(Calculation):
    """Represents a calculation that is achieved by executing the live_calculate method of a Properties instance"""
    def __new__(cls, *tokens):
        if BuiltinFunction.has_function(str(tokens[0])):
            return object.__new__(BuiltinFunction)
        else:
            return object.__new__(LiveProperty)


    def __init__(self, *tokens):
        super(LiveProperty, self).__init__()
        self._name = str(tokens[0])
        self._inputs = list(tokens[1:])
<<<<<<< HEAD
        self._evaluation_pattern = '_evaluate_function_with_reassemble'
=======
        self._evaluation_with_reassemble = True
>>>>>>> 2a807efb
        self._evaluation_options= []

    def __str__(self):
        return self._name + "(" + (",".join(str(x) for x in self._inputs)) + ")"

    def name(self):
        return self._name

    def retrieves(self):
        result = self._calculation_retrieves()
        result = result.union(self._parameters_retrieve())
        return result

    def _parameters_retrieve(self):
        result = set()
        for i in self._inputs:
            result = result.union(i.retrieves())
        return result

    def _calculation_retrieves(self):
        from .. import properties
        result = set()
        proxy_values = [i.proxy_value() for i in self._inputs]
        providing_instance = properties.providing_class(self._name)(None, *proxy_values)
        result = result.union(providing_instance.requires_property())
        return result

<<<<<<< HEAD
    def set_evaluation_pattern(self, eval_name):
        self._evaluation_pattern = eval_name

    def set_evaluation_pattern_with_options(self,eval_name,*options):
        self._evaluation_pattern = eval_name
        self._evaluation_options = options

    def _evaluate(self, halos, input_descriptions, input_values):
        return getattr(self, self._evaluation_pattern)(halos, input_descriptions, input_values, *self._evaluation_options)
=======
    def set_reassemble(self):
        self._evaluation_with_reassemble = True

    def set_raw(self):
        self._evaluation_with_reassemble = False

    def set_evaluation_options(self,*options):
        self._evaluation_options = options

    def _evaluate(self, halos, input_descriptions, input_values):
        return self._evaluate_function(halos, input_descriptions, input_values, *self._evaluation_options)
>>>>>>> 2a807efb

    def values_and_description(self, halos):
        input_values = []
        input_descriptions = []
        for input in range(len(self._inputs)):
            iv, id = self._input_value_and_description(input, halos)
            input_values.append(iv)
            input_descriptions.append(id)

        calculator, results = self._evaluate(halos, input_descriptions, input_values)

        return results, calculator

    def _input_value_and_description(self, input_id, halos):
        input = self._inputs[input_id]
        val, desc = input.values_and_description(halos)
        if len(val) != 1:
            raise ValueError("Functions cannot receive more than one value per input")
        return val[0], desc

    def _evaluate_function(self, halos, input_descriptions, input_values, *options):
        from .. import properties
        sim = consistent_collection.consistent_simulation_from_halos(halos)
        results = []
        calculator = properties.providing_class(self.name())(sim, *input_descriptions)
        for inputs in zip(halos, *input_values):
            if self._has_required_properties(inputs[0]) and all([x is not None for x in inputs]):
                if hasattr(calculator,'reassemble') & self._evaluation_with_reassemble is True:
                    results.append(calculator.reassemble(self, inputs[0], *options))
                else:
                    results.append(calculator.live_calculate_named(self.name(), *inputs))
            else:
                results.append(None)
        return calculator, self._as_1xn_array(results)

    def _evaluate_function_with_reassemble(self, halos, input_descriptions, input_values, *options):
        from .. import properties
        sim = consistent_collection.consistent_simulation_from_halos(halos)
        results = []
        calculator = properties.providing_class(self.name())(sim, *input_descriptions)
        for inputs in zip(halos, *input_values):
            if self._has_required_properties(inputs[0]) and all([x is not None for x in inputs]):
                if hasattr(calculator,'reassemble'):
                    results.append(calculator.reassemble(self, inputs[0], *options))
                else:
                    results.append(calculator.live_calculate_named(self.name(), *inputs))
            else:
                results.append(None)
        return calculator, self._as_1xn_array(results)

    @classmethod
    def _as_1xn_array(cls, results):
        results_array = np.empty((1, len(results)), dtype=object)
        results_array[0, :] = results
        return results_array

    def proxy_value(self):
        return UnknownValue()

class BuiltinFunction(LiveProperty):
    """Represents a calculation that is achieved by executing a python function. See the builtin_functions module."""

    __registered_functions = {}
    __default_args = {'provide_proxy': False, 'assert_class': None}

    @classmethod
    def all(cls):
        return list(cls.__registered_functions.keys())

    @classmethod
    def register(cls, func):
        """Register a built-in function for the live calculation (LC) system.

        The LC-exposed version of the function inherits the same name as the python function.

        The python function takes a list of halos and then further lists for each argument given to the
        live-calculation. By default, these arugments are lists of the values for each halo. However
        this behaviour can be customised by calling set_input_options.

        For examples, see the builtin_functions module.
        """
        cls.__registered_functions[func.__name__] = {'function': func}
        func.set_input_options = lambda arg_id, **kwargs: cls.set_input_options(func, arg_id, **kwargs)
        func.set_initialisation = lambda init_fn: cls.set_initialisation(func, init_fn)
        return func

    @classmethod
    def set_input_options(cls, func, argument_id, **kwargs):
        """For the registered function, set input options.

        :param argument_id: The 0-based ID of the input argument (as seen in the LC langauge,
                            i.e. discounting the halos input)
        :param provide_proxy: If True, the value of the input is not evaluated and only a proxy is passed
        :param assert_class: If not None, the input must be an instance of the provided class
        """
        for k in kwargs.keys():
            if k not in list(cls.__default_args.keys()):
                raise ValueError("Unknown input option %s"%k)
        cls.__registered_functions[func.__name__][argument_id] = kwargs

    @classmethod
    def set_initialisation(cls, func, initialisation_func):
        """For the registered function, add an initialisation function that receives the input objects"""
        cls.__registered_functions[func.__name__]['initialisation'] = initialisation_func

    @classmethod
    def has_function(cls, func_name):
        return func_name in list(cls.__registered_functions.keys())

    def __init__(self, *tokens):
        super(BuiltinFunction, self).__init__(*tokens)
        self._func = self.__registered_functions[self._name]['function']
        self._info = self.__registered_functions[self._name]
<<<<<<< HEAD
        self.set_evaluation_pattern('_evaluate_function')
=======
        self.set_raw()
>>>>>>> 2a807efb
        for i in range(len(self._inputs)):
            assert_class = self._get_input_option(i, 'assert_class')
            if assert_class is not None and not isinstance(self._inputs[i], assert_class):
                raise ValueError("Input %d to function %s must be of type %s (received %s)"%\
                                  (i,self._name,assert_class,type(self._inputs[i])))
        if 'initialisation' in self._info:
            f = self._info['initialisation'](*self._inputs)
            if f is not None:
                self._func = f

    def _get_input_option(self, input_id, option):
        default = self.__default_args[option]
        if input_id in self._info:
            return self._info[input_id].get(option, default)
        else:
            return default

    def _input_value_and_description(self, input_id, halos):
        if self._get_input_option(input_id, 'provide_proxy'):
            return self._inputs[input_id].proxy_value(), None
        else:
            return super(BuiltinFunction, self)._input_value_and_description(input_id, halos)

    def _calculation_retrieves(self):
        return set()

    def _evaluate_function(self, halos, input_descriptions, input_values):
        if len(input_descriptions)>0:
            inherited_description = input_descriptions[0]
        else:
            inherited_description = None
        return inherited_description, self._as_1xn_array(self._func(halos, *input_values))



class Link(Calculation):
    """Represents a calculation to be made on a halo linked to the input in some way"""
    def __init__(self, *tokens):
        super(Link, self).__init__()
        self.locator = tokens[0]
        self.property = tokens[1]
        self._multi_selection_basis = 'first'
        self._multi_selection_column = None
        self._constraints_columns = []
        self._expect_multivalues = False
        if not isinstance(self.locator, Calculation):
            self.locator = parser.parse_property_name(self.locator)

        if isinstance(self.locator, StoredProperty):
            self.locator.set_extraction_pattern(extraction_patterns.HaloLinkTargetGetter())
            self.locator.set_multivalued() # we want to at least know if there are multiple possible links to follow
            self._expect_multivalues = True

        if not isinstance(self.property, Calculation):
            self.property = parser.parse_property_name(self.property)


    def __str__(self):
        return str(self.locator)+"."+str(self.property)

    def name(self):
        return self.property.name()

    def proxy_value(self):
        """Return a placeholder value for this calculation"""
        return UnknownValue()

    def retrieves(self):
        # the property retrieval will not be on the set of halos known to higher levels,
        # so only the locator retrieval needs to be reported upwards
        return self.locator.retrieves()

    def set_multi_selection_basis(self, basis='first', column=0):
        """Set how a single link will be selected if multiple links from a single halo are present

        Possible modes:
          * 'first' (default); take the halolink with the lowest id
          * 'max'; take the halolink where the result of the specified column is highest
          * 'min'; take the halolink where the result of the specified column is lowest
        """
        basis = basis.lower()
        if basis not in ['first', 'min', 'max']:
            raise RuntimeError("Unknown basis for selecting a link. Supported modes are first, min or max")

        self._multi_selection_basis = basis
        self._multi_selection_column = column

    def set_constraints_columns(self, columns=[]):
        self._constraints_columns = columns

    def n_columns(self):
        return self.property.n_columns()

    def values_and_description(self, halos):
        if self.locator.n_columns()!=1:
            raise ValueError("Cannot use property %r, which returns more than one column, as a halo locator"%(str(self.locator)))
        target_halos = self._get_target_halos(halos)
        results = np.empty((self.n_columns(),len(halos)),dtype=object)

        mask = QueryMask()
        mask.mark_nones_as_masked(target_halos)
        target_halo_masked = mask.mask(target_halos)

        if len(target_halo_masked)==0:
            raise NoResultsError("No results found when attempting to follow link %r"%self.locator)

        if self._expect_multivalues:
            if self._multi_selection_basis=='first':
                for i in range(len(target_halo_masked)):
                    if len(target_halo_masked[i])>1:
                        warnings.warn("More than one relation for target %r has been found. Picking the first."%str(self.locator), RuntimeWarning)
                    target_halo_masked[i] = target_halo_masked[i][0]
            else:
                multivalue_folding = QueryMultivalueFolding(self._multi_selection_basis,
                                                            self._multi_selection_column, self._constraints_columns)
                target_halo_masked = multivalue_folding.unfold(target_halo_masked)
        values, description = self._get_values_and_description_from_halo_id_list([x.id for x in target_halo_masked])

        if self._expect_multivalues and self._multi_selection_basis!='first':
            values = multivalue_folding.refold(values)

        results[:] = mask.unmask(values)

        return results, description

    def _get_values_and_description_from_halo_id_list(self, target_halo_ids):

        new_session = core.Session()
        # need a new session for the subqueries, because we might have cached copies of objects where
        # a different set of properties has been loaded into all_properties

        try:
            with thl.temporary_halolist_table(new_session, target_halo_ids) as tab:
                target_halos_supplemented = self.property.supplement_halo_query(thl.halo_query(tab)).all()

                # sqlalchemy's deduplication means we are now missing any halos that appear more than once in
                # target_halo_ids. But we actually want the duplication.
                target_halos_supplemented_with_duplicates = \
                    self._add_entries_for_duplicates(target_halos_supplemented, target_halo_ids)

                values, description = self.property.values_and_description(target_halos_supplemented_with_duplicates)
        finally:
            new_session.connection().close()
        return values, description

    def _get_target_halos(self, source_halos):
        target_halos = self.locator.values(source_halos)[0]
        return target_halos





class ReturnInputHalos(Calculation):
    """Return the input halos (used internally by builtin_functions.link)"""
    def values(self, halos):
        return np.asarray(halos)

    def values_and_description(self, halos):
        return np.asarray(halos), None

    def __str__(self):
        return "_return_input()"

class StoredProperty(Calculation):
    """Represents a named property with value stored in the database"""

    def __init__(self, *tokens):
        super(StoredProperty,self).__init__()
        self._name = tokens[0]
        self._multivalued = False

    def __str__(self):
        return self._name

    def name(self):
        return self._name

    def retrieves(self):
        return {self._name}

    def set_multivalued(self, multivalued=True):
        """Set multivalued flag; if True, returns all matches for the property, in a list.

        Otherwise (default) returns the first match."""
        self._multivalued=multivalued

    def values(self, halos):
        self._name_id = tangos.core.dictionary.get_dict_id(self._name)
        ret = np.empty((1,len(halos)),dtype=object)
        for i, h in enumerate(halos):
            if self._extraction_pattern.cache_contains(h, self._name_id):
                if self._multivalued:
                    ret[0,i]=self._extraction_pattern.get_from_cache(h, self._name_id)
                else:
                    ret[0, i] = self._extraction_pattern.get_from_cache(h, self._name_id)[0]
        return ret

    def values_and_description(self, halos):
        from .. import properties
        values = self.values(halos)
        if len(halos)==0:
            # cannot build a meaningful property description as we don't have any halos, therefore don't know
            # anything about the simulation or which property calculations are relevant for it
            return values, None

        sim = consistent_collection.consistent_simulation_from_halos(halos)
        description_class = properties.providing_class(self._name, sim.output_handler_class, silent_fail=True)
        description = None
        if description_class is not None:
            try:
                description = description_class(sim)
            except Exception as e:
                warnings.warn("%r occurred while trying to produce a property description from class %r"%
                              (e,description_class),
                              RuntimeWarning)
        return values, description

    def proxy_value(self):
        """Return a placeholder value for this calculation"""
        return UnknownValue(self._name)





from . import parser
from . import builtin_functions<|MERGE_RESOLUTION|>--- conflicted
+++ resolved
@@ -366,11 +366,7 @@
         super(LiveProperty, self).__init__()
         self._name = str(tokens[0])
         self._inputs = list(tokens[1:])
-<<<<<<< HEAD
-        self._evaluation_pattern = '_evaluate_function_with_reassemble'
-=======
         self._evaluation_with_reassemble = True
->>>>>>> 2a807efb
         self._evaluation_options= []
 
     def __str__(self):
@@ -398,17 +394,6 @@
         result = result.union(providing_instance.requires_property())
         return result
 
-<<<<<<< HEAD
-    def set_evaluation_pattern(self, eval_name):
-        self._evaluation_pattern = eval_name
-
-    def set_evaluation_pattern_with_options(self,eval_name,*options):
-        self._evaluation_pattern = eval_name
-        self._evaluation_options = options
-
-    def _evaluate(self, halos, input_descriptions, input_values):
-        return getattr(self, self._evaluation_pattern)(halos, input_descriptions, input_values, *self._evaluation_options)
-=======
     def set_reassemble(self):
         self._evaluation_with_reassemble = True
 
@@ -420,7 +405,6 @@
 
     def _evaluate(self, halos, input_descriptions, input_values):
         return self._evaluate_function(halos, input_descriptions, input_values, *self._evaluation_options)
->>>>>>> 2a807efb
 
     def values_and_description(self, halos):
         input_values = []
@@ -456,21 +440,6 @@
                 results.append(None)
         return calculator, self._as_1xn_array(results)
 
-    def _evaluate_function_with_reassemble(self, halos, input_descriptions, input_values, *options):
-        from .. import properties
-        sim = consistent_collection.consistent_simulation_from_halos(halos)
-        results = []
-        calculator = properties.providing_class(self.name())(sim, *input_descriptions)
-        for inputs in zip(halos, *input_values):
-            if self._has_required_properties(inputs[0]) and all([x is not None for x in inputs]):
-                if hasattr(calculator,'reassemble'):
-                    results.append(calculator.reassemble(self, inputs[0], *options))
-                else:
-                    results.append(calculator.live_calculate_named(self.name(), *inputs))
-            else:
-                results.append(None)
-        return calculator, self._as_1xn_array(results)
-
     @classmethod
     def _as_1xn_array(cls, results):
         results_array = np.empty((1, len(results)), dtype=object)
@@ -534,11 +503,7 @@
         super(BuiltinFunction, self).__init__(*tokens)
         self._func = self.__registered_functions[self._name]['function']
         self._info = self.__registered_functions[self._name]
-<<<<<<< HEAD
-        self.set_evaluation_pattern('_evaluate_function')
-=======
         self.set_raw()
->>>>>>> 2a807efb
         for i in range(len(self._inputs)):
             assert_class = self._get_input_option(i, 'assert_class')
             if assert_class is not None and not isinstance(self._inputs[i], assert_class):
