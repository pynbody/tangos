from __future__ import absolute_import, print_function
import numpy as np
from tangos.util import timing_monitor
import six
from six.moves import zip
import importlib
import warnings
import functools
from .. import input_handlers


class PropertyCalculationMetaClass(type):
    # Present to register new subclasses of PropertyCalculation, so that subclasses can be dynamically
    # instantiated when required based on their cls.names values. Stored as a dictionary so that
    # reloaded classes overwrite their old versions.
    def __init__(cls, name, bases, dict):
        type.__init__(cls, name, bases, dict)
        if hasattr(cls, 'name'):
            warnings.warn("%r defines a name() class method which is deprecated. Use instead a class static variable 'names'."%cls, DeprecationWarning)
            cls.names = cls.name()
        if callable(cls.requires_particle_data):
            warnings.warn("%r defines a requires_particle_data() class method which is deprecated; it should instead be a class static variable", DeprecationWarning)
            cls.requires_particle_data = cls.requires_particle_data()
        if cls.names is not None:
            cls._all_classes.append(cls)

class PropertyCalculation(six.with_metaclass(PropertyCalculationMetaClass,object)):
    _all_classes = []

    # In child class, defines the most general handler that this property is compatible with.
    # If unchanged, it is compatible with all handlers. Typically it will be appropriate to specify something more
    # restrictive e.g. input_handlers.pynbody.PynbodyInputHandler
    works_with_handler = input_handlers.HandlerBase

    # Specifies whether the particle data needs to be provided for this class to perform a calculation; if
    # False, only existing PropertyCalculation are required by this calculation (see requires_property below).
    requires_particle_data = False

    # Specifies a tuple of names of properties that will be calculated by this class.
    names = None

    @classmethod
    def all_classes(cls):
        return cls._all_classes

    def __init__(self, simulation):
        """Initialise a PropertyCalculation calculation object

        :param simulation: The simulation from which the properties will be derived
        :type simulation: tangos.core.simulation.Simulation
        """
        self._simulation = simulation
        self.timing_monitor = timing_monitor.TimingMonitor()

    @classmethod
    def index_of_name(cls, name):
        """Returns the index of the named property in the
        results returned from calculate().

        For example, for a BasicPropertyCalculation object X,
        X.calculate(..)[X.index_of_name("SSC")] returns the SSC.
        """
        name = name.split("(")[0]
        return cls.names.index(name)

    @classmethod
    def no_proxies(self):
        """Returns True if the properties MUST be supplied
        as an actual Halo object rather than the normal
        dictionary-like proxy that is supplied. Only use if
        absolutely necessary; has adverse consequences e.g.
        because uncommitted updates are not reflected into
        your calculate function"""
        return False

    def requires_property(self):
        """Returns a list of existing properties
        required to calculate this property"""
        return []

    def preloop(self, sim, db_timestep):
        """Perform one-per-snapshot calculations, given the loaded simulation data and TimeStep object"""
        pass

    def region_specification(self, db_data):
        """Returns an abstract specification of the region that this halo property is to be calculated on,
        or None if we want the halo particles as defined by the finder.

        See spherical_region.SphericalRegionPropertyCalculation for an example and useful base class for returning
        everything within the virial radius."""
        return None


    def mark_timer(self, label=None):
        """Called by subfunctions to mark a time"""
        self.timing_monitor.mark(label)


    def accept(self, db_entry):
        for x in self.requires_property():
            if db_entry.get(x, None) is None:
                return False
        return True

    def calculate(self, particle_data, halo_entry):
        """Calculate the properties using the given data

        :param particle_data: The raw particle data, if available
        :type particle_data: pynbody.snapshot.SimSnap (when the pynbody backend is in use, otherwise could be a yt snapshot etc)

        :param halo_entry: The database object associated with the halo, if available
        :type halo_entry: tangos.core.halo.Halo
        :return: All properties as named by names()
        """
        raise NotImplementedError

    def live_calculate(self, halo_entry, *input_values):
        """Calculate the result of a function, using the existing data in the database alone

        :param halo_entry: The database object associated with the halo
        :type halo_entry: tangos.core.halo.Halo

        :param input_values: Input values for the function
        :return: All function values as named by self.names
        """
        if self.requires_particle_data:
            raise(RuntimeError("Cannot live-calculate a property that requires particle data"))
        return self.calculate(None, halo_entry)

    def live_calculate_named(self, name, halo_entry, *input_values):
        """Calculate the result of a function, using the existing data in the database alone

        :param name: The name of the one property to return (which must be one of the values specified by self.names)
        :param halo_entry: The database object associated with the halo
        :type halo_entry: tangos.core.halo.Halo

        :param input_values: Input values for the function
        :return: The single named value
        """
        values = self.live_calculate(halo_entry, *input_values)
        names = self.names
        if isinstance(names, six.string_types):
            return values
        else:
            return values[self.names.index(name)]

    def calculate_from_db(self, db):
        if self.requires_particle_data:
            region_spec =  self.region_specification(self)
            if region_spec:
                halo_particles = db.timestep.load_region(region_spec)
            else:
                halo_particles = db.load()

            preloops_done = getattr(halo_particles.ancestor, "_did_preloop", [])
            halo_particles.ancestor._did_preloop = preloops_done

            if str(self.__class__) not in preloops_done:
                self.preloop(halo_particles.ancestor, db.timestep)
                preloops_done.append(str(self.__class__))
        else:
            halo_particles = None
        return self.calculate(halo_particles, db)

    def plot_x_values(self, for_data):
        """Return a suitable array of x values to match the
        given y values"""
        return np.arange(self.plot_x0(), self.plot_x0() + self.plot_xdelta() * (len(for_data) - 0.5), self.plot_xdelta())

    def plot_x_extent(self):
        return None

    def plot_extent(self):
        return None

    def plot_x0(self):
        return 0

    def plot_xdelta(self):
        return 1.0

    def plot_xlabel(self):
        return None

    def plot_ylabel(self):
        return None

    def plot_yrange(self):
        return None

    def plot_xlog(self):
        return True

    def plot_ylog(self):
        return True

    def plot_clabel(self):
        return None

HaloProperties = PropertyCalculation # old name, to be deprecated

class TimeChunkedProperty(PropertyCalculation):
    """TimeChunkedProperty implements a special type of halo property where chunks of a histogram are stored
    at each time step, then appropriately reassembled when the histogram is retrieved.

<<<<<<< HEAD
    nbins = 2000
    tmax_Gyr = 20.0
    minimum_store_Gyr = 1.0
=======
    For more information see docs/histogram_properties.md"""

    pixel_delta_t_Gyr = 0.02  # default value. Can be overriden by a simulation property histogram_delta_t_Gyr
    minimum_store_Gyr = 0.5

    def __init__(self, simulation):
        self.pixel_delta_t_Gyr = simulation.get("histogram_delta_t_Gyr", self.pixel_delta_t_Gyr)
        super(TimeChunkedProperty, self).__init__(simulation)
>>>>>>> b1f221e3


    def bin_index(self, time):
        """Convert a time (Gyr) to a bin index in the histogram"""
        index = int(time/self.pixel_delta_t_Gyr)
        if index<0:
            index = 0
        return index

    def store_slice(self, time):
        """Tells subclasses which have generated a histogram over all time which slice of that histogram
        they should store."""
        return slice(self.bin_index(time-self.minimum_store_Gyr), self.bin_index(time))

    def reassemble(self, property, reassembly_type='major'):
        """Reassemble a histogram by suitable treatment of the merger tree leading up to the current halo.

        This function is normally called by the framework (see Halo.get_data_with_reassembly_options) and you would
        rarely call it directly yourself. From within a live-calculation, it can be accessed using the
        reassemble(halo_property, options...) function. See live_calculation.md for more information.

        :param: property - the halo property for which the reassembly should occur

        :param: reassembly_type - if 'major' (default), return the histogram for the major progenitor branch
                                - if 'sum', return the histogram summed over all progenitors
                                (e.g. this can be used to return SFR histograms that count infalling material as well
                                as the major progenitor)
                                - if 'place', return only the histogram stored at this step but place it within
                                a correctly zero-padded array
                                - if 'raw', return the raw data
        """

        from tangos import relation_finding as rfs

        if reassembly_type=='major':
            return self._reassemble_using_finding_strategy(property, strategy = rfs.MultiHopMajorProgenitorsStrategy)
        elif reassembly_type=='major_across_simulations':
            return self._reassemble_using_finding_strategy(property, strategy = rfs.MultiHopMajorProgenitorsStrategy,
                                                           strategy_kwargs = {'target': None})
        elif reassembly_type=='sum':
            return self._reassemble_using_finding_strategy(property, strategy = rfs.MultiHopAllProgenitorsStrategy)
        elif reassembly_type=='place':
            return self._place_data(property.halo.timestep.time_gyr, property.data_raw)
        elif reassembly_type=='raw':
            return property.data_raw
        else:
            raise ValueError("Unknown reassembly type")

    def _place_data(self, time, raw_data):
        final = np.zeros(self.bin_index(time))
        end = len(final)
        start = end - len(raw_data)
        final[start:] = raw_data
        return final

    def _reassemble_using_finding_strategy(self, property, strategy, strategy_kwargs={}):
        name = property.name.text
        halo = property.halo
        t, stack = halo.calculate_for_descendants("t()", "raw(" + name + ")", strategy=strategy, strategy_kwargs=strategy_kwargs)
        final = np.zeros(self.bin_index(t[0]))
        previous_time = -1
        for t_i, hist_i in zip(t, stack):
            end = self.bin_index(t_i)
            start = end - len(hist_i)
            valid = hist_i == hist_i
            if t_i != previous_time:
                # new timestep; overwrite what was there previously
                final[start:end][valid] = hist_i[valid]
            else:
                # same timestep, multiple halos; accumulate
                final[start:end][valid] += hist_i[valid]
            previous_time = t_i
        return final


    def plot_xdelta(self):
        return self.pixel_delta_t_Gyr

    def plot_xlog(self):
        return False

    def plot_ylog(self):
        return False



class LivePropertyCalculation(PropertyCalculation):
    requires_particle_data = False

    def __init__(self, simulation, *args):
        super(LivePropertyCalculation, self).__init__(simulation)
        self._nargs = len(args)

    def calculate(self, _, halo):
        return self.live_calculate(halo, *([None]*self._nargs))

LiveHaloProperties = LivePropertyCalculation # old name, to be deprecated

class LivePropertyCalculationInheritingMetaProperties(LivePropertyCalculation):
    """LivePropertyCalculation which inherit the meta-data (i.e. x0, delta_x values etc) from
    one of the input arguments"""
    def __init__(self, simulation, inherits_from, *args):
        """
        :param simulation: The simulation DB entry for this instance
        :param inherits_from: The PropertyCalculation description from which the metadata should be inherited
        :type inherits_from: PropertyCalculation
        """
        super(LivePropertyCalculationInheritingMetaProperties, self).__init__(simulation)
        self._inherits_from = inherits_from(simulation)

    def plot_x0(self):
        return self._inherits_from.plot_x0()

    def plot_xdelta(self):
        return self._inherits_from.plot_xdelta()

class ProxyHalo(object):

    """Used to return pointers to halos within this snapshot to the database"""

    def __init__(self, value):
        self.value = value

    def __int__(self):
        return int(self.value)



##############################################################################
# UTILITY FUNCTIONS
##############################################################################

def all_property_classes():
    """Return list of all classes derived from PropertyCalculation"""

    return PropertyCalculation.all_classes()



def _check_class_provided_name(name):
    if "(" in name or ")" in name:
        raise ValueError("Property names must not include brackets; %s not suitable"%name)

def all_properties(with_particle_data=True):
    """Return list of all properties which can be calculated using classes derived from PropertyCalculation"""
    classes = all_property_classes()
    pr = []
    for c in classes:
        if c.requires_particle_data and not with_particle_data:
            continue

        name = c.names
        if isinstance(name, six.string_types):
            _check_class_provided_name(name)
            pr.append(name)
        else:
            for name_j in name:
                _check_class_provided_name(name_j)
                pr.append(name_j)

    return pr


def providing_class(property_name, handler_class=None, silent_fail=False):
    """Return property calculator class for given property name when files will be loaded by specified handler.

    If handler_class is None, return "live" properties which can be calculated without particle data"""

    candidates = all_providing_classes(property_name)

    if handler_class is None:
        candidates = list(filter(lambda c: not c.requires_particle_data, candidates))
    else:
        candidates = list(filter(lambda c: issubclass(handler_class, c.works_with_handler), candidates))

    if len(candidates)>=1:
        # return the property which is most specialised
        _sort_by_class_hierarchy(candidates)
        return candidates[0]
    elif silent_fail:
        return None
    else:
        raise NameError("No providing class for property " + property_name)


def all_providing_classes(property_name):
    """Return all the calculator classes for the given property name (possibly multiple, for different handlers)"""
    classes = all_property_classes()
    property_name = property_name.lower()
    candidates = []
    for c in classes:
        name = c.names
        if isinstance(name, tuple) or isinstance(name, list):
            for name_j in name:
                if name_j.lower() == property_name:
                    candidates.append(c)
        elif name.lower() == property_name:
            candidates.append(c)
    return candidates


def _sort_by_class_hierarchy(candidates):
    def cmp(a, b):
        if a is b:
            return 0
        elif issubclass(a, b):
            return 1
        else:
            return -1
    candidates.sort(key=functools.cmp_to_key(cmp))


def providing_classes(property_name_list, handler_class, silent_fail=False):
    """Return classes for given list of property names; see providing_class for details"""
    classes = []
    for property_name in property_name_list:
        cl = providing_class(property_name, handler_class, silent_fail)
        if cl not in classes and cl is not None:
            classes.append(cl)

    return classes

def instantiate_classes(simulation, property_name_list, silent_fail=False):
    """Instantiate appropriate property calculation classes for a given simulation and list of property names"""
    instances = []
    handler_class = type(simulation.get_output_handler())
    for property_identifier in property_name_list:
        instances.append(providing_class(property_identifier, handler_class, silent_fail)(simulation))

    return instances

def instantiate_class(simulation, property_name, silent_fail=False):
    """Instantiate an appropriate property calculation class for a given simulation and property name"""
    instance = instantiate_classes(simulation, [property_name], silent_fail)
    if len(instance)==0:
        return None
    else:
        return instance[0]

def _import_configured_property_modules():
    from ..config import property_modules
    for pm in property_modules:
        if pm=="": continue
        try:
            importlib.import_module(pm)
        except ImportError:
            warnings.warn("Failed to import requested property module %r. Some properties may be unavailable."%pm,
                          ImportWarning)

_import_configured_property_modules()
from . import intrinsic, live_profiles, pynbody, yt<|MERGE_RESOLUTION|>--- conflicted
+++ resolved
@@ -203,11 +203,6 @@
     """TimeChunkedProperty implements a special type of halo property where chunks of a histogram are stored
     at each time step, then appropriately reassembled when the histogram is retrieved.
 
-<<<<<<< HEAD
-    nbins = 2000
-    tmax_Gyr = 20.0
-    minimum_store_Gyr = 1.0
-=======
     For more information see docs/histogram_properties.md"""
 
     pixel_delta_t_Gyr = 0.02  # default value. Can be overriden by a simulation property histogram_delta_t_Gyr
@@ -216,8 +211,6 @@
     def __init__(self, simulation):
         self.pixel_delta_t_Gyr = simulation.get("histogram_delta_t_Gyr", self.pixel_delta_t_Gyr)
         super(TimeChunkedProperty, self).__init__(simulation)
->>>>>>> b1f221e3
-
 
     def bin_index(self, time):
         """Convert a time (Gyr) to a bin index in the histogram"""
