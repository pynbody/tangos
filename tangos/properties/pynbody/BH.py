--- conflicted
+++ resolved
@@ -37,15 +37,7 @@
             raise RuntimeError("No proxies, please")
         boxsize = self.log.boxsize
 
-<<<<<<< HEAD
-        vars = self.log.get_for_named_snapshot(self.filename)
-
-        mask = vars['bhid'] == properties.halo_number
-        if (mask.sum() == 0):
-            raise RuntimeError("Can't find BH in .orbit file")
-=======
-        bh_data = self.log.get_for_named_snapshot_for_id(self.filename,properties.halo_number)
->>>>>>> 3a2b34c1
+        bh_data = self.log.get_for_named_snapshot_for_id(self.filename, properties.halo_number)
 
         try:
             main_halo = properties['host_halo']
