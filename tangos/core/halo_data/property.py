from __future__ import absolute_import
from sqlalchemy import Column, Integer, ForeignKey, Float, LargeBinary, Boolean
from sqlalchemy.orm import relationship, backref, deferred

from .. import data_attribute_mapper
from .. import Base
from .. import creator
from ..dictionary import DictionaryItem
from ..halo import Halo


class HaloProperty(Base):
    __tablename__ = 'haloproperties'

    id = Column(Integer, primary_key=True)
    halo_id = Column(Integer, ForeignKey('halos.id'))
    # n.b. backref defined below
    halo = relationship(Halo, cascade='none', backref=backref('all_properties'))

    data_float = Column(Float)
    data_array = deferred(Column(LargeBinary), group='data')
    data_int = Column(Integer)

    name_id = Column(Integer, ForeignKey('dictionary.id'))
    name = relationship(DictionaryItem)

    deprecated = Column(Boolean, default=False, nullable=False)

    creator = relationship(creator.Creator, backref=backref(
        'properties', cascade='all', lazy='dynamic'), cascade='save-update')
    creator_id = Column(Integer, ForeignKey('creators.id'))

    def __init__(self, halo, name, data):
        if isinstance(halo, Halo):
            self.halo = halo
        else:
            self.halo_id = halo

        self.name = name
        self.data = data
        self.creator_id = creator.get_creator_id()

    def __repr__(self):
        if self.deprecated:
            x = "<HaloProperty (deprecated) "
        else:
            x = "<HaloProperty "
        if self.data_float is not None:
            return (x + self.name.text + "=%.2e" % self.data) + " of " + self.halo.short() + ">"
        elif self.data_array is not None:
            return x + self.name.text + " (array) of " + self.halo.short() + ">"
        elif self.data_int is not None:
            return x + self.name.text + "=" + str(self.data_int) + " of " + self.halo.short() + ">"
        else:
            return x + ">"  # shouldn't be in this state

    def data_is_array(self):
        """Return True if data is an array (without loading the array)"""
        return (self.data_int is None) and (self.data_float is None)

    @property
    def data_raw(self):
        return data_attribute_mapper.get_data_of_unknown_type(self)

    @property
    def data(self):
        return self.get_data_with_reassembly_options()

    def get_data_with_reassembly_options(self, *options):
        try:
            cls = self.name.providing_class(self.halo.handler_class)
        except NameError:
            cls = None

        if hasattr(cls, 'reassemble'):
<<<<<<< HEAD
            return cls.reassemble(self, self.halo, *options)
=======
            instance = cls(self.halo.timestep.simulation)
            return instance.reassemble(self, *options)
>>>>>>> b1f221e3
        else:
            return self.data_raw

    @property
    def description(self):
        return self.name.providing_class(type(self.halo.handler))(self.halo.timestep.simulation)

    def x_values(self):
        if not self.data_is_array():
            raise ValueError("The data is not an array")
        return self.description.plot_x_values(self.data)

    @data.setter
    def data(self, data):
        data_attribute_mapper.set_data_of_unknown_type(self, data)

<|MERGE_RESOLUTION|>--- conflicted
+++ resolved
@@ -73,12 +73,8 @@
             cls = None
 
         if hasattr(cls, 'reassemble'):
-<<<<<<< HEAD
-            return cls.reassemble(self, self.halo, *options)
-=======
             instance = cls(self.halo.timestep.simulation)
-            return instance.reassemble(self, *options)
->>>>>>> b1f221e3
+            return instance.reassemble(self, self.halo, *options)
         else:
             return self.data_raw
 
