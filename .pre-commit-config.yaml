minimum_pre_commit_version: "1.15.0"

ci:
    autofix_prs: false

repos:
-   repo: https://github.com/asottile/setup-cfg-fmt
<<<<<<< HEAD
    rev: v2.4.0
=======
    rev: v2.5.0
>>>>>>> 6f5bbe63
    hooks:
    -   id: setup-cfg-fmt
-   repo: https://github.com/pre-commit/pre-commit-hooks
    rev: v4.5.0
    hooks:
    - id: trailing-whitespace
    - id: end-of-file-fixer
    - id: no-commit-to-branch
      args: [--branch, master]
    - id: check-shebang-scripts-are-executable
    - id: check-executables-have-shebangs
    - id: check-yaml
-   repo: https://github.com/asottile/pyupgrade
<<<<<<< HEAD
    rev: v3.10.1
=======
    rev: v3.15.0
>>>>>>> 6f5bbe63
    hooks:
    - id: pyupgrade
      args: [--py38-plus]
-   repo: https://github.com/pre-commit/pygrep-hooks
    rev: v1.10.0
    hooks:
    -   id: rst-backticks
- repo: https://github.com/nbQA-dev/nbQA
  rev: 1.7.0
  hooks:
    - id: nbqa-pyupgrade
      args: [--py37-plus]
    - id: nbqa-isort

-   repo: https://github.com/PyCQA/isort
    rev: 5.12.0
    hooks:
    - id: isort
      name: isort (python)
    - id: isort
      name: isort (cython)
      types: [cython]<|MERGE_RESOLUTION|>--- conflicted
+++ resolved
@@ -5,11 +5,7 @@
 
 repos:
 -   repo: https://github.com/asottile/setup-cfg-fmt
-<<<<<<< HEAD
-    rev: v2.4.0
-=======
     rev: v2.5.0
->>>>>>> 6f5bbe63
     hooks:
     -   id: setup-cfg-fmt
 -   repo: https://github.com/pre-commit/pre-commit-hooks
@@ -23,11 +19,7 @@
     - id: check-executables-have-shebangs
     - id: check-yaml
 -   repo: https://github.com/asottile/pyupgrade
-<<<<<<< HEAD
-    rev: v3.10.1
-=======
     rev: v3.15.0
->>>>>>> 6f5bbe63
     hooks:
     - id: pyupgrade
       args: [--py38-plus]
