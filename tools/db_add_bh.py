#!/usr/bin/env python2.7

import halo_db as db
import halo_db.core.dictionary
import halo_db.core.halo
import halo_db.core.halo_data
import halo_db.core.timestep
import halo_db.core.tracking
import halo_db.parallel_tasks as parallel_tasks
import halo_db.tracker
import sys
import numpy as np
import gc
import glob
import pynbody


def resolve_multiple_mergers(bh_map):
    for k,v in bh_map.iteritems():
        if v[0] in bh_map:
            old_target = v[0]
            old_weight = v[1]
            bh_map[k] = bh_map[old_target][0],v[1]*bh_map[old_target][1]
            print "Reassignment:",k,old_target,bh_map[k]
            resolve_multiple_mergers(bh_map)
            return

def generate_halolinks(sim, session):
    db.tracker.generate_tracker_halo_links(sim, session)
    fname = glob.glob(db.config.base+"/"+sim.basename+"/*.mergers")
    if len(fname)==0:
        print "No merger file for "+sim.basename
        return
    elif len(fname)>1:
        print "Can't work out which is the merger file for "+sim.basename
        print "Found: ",fname
        return


    timestep_numbers = np.array([int(ts.extension[-6:]) for ts in sim.timesteps])
<<<<<<< HEAD
    dict_obj_next = db.core.get_or_create_dictionary_item(session, "BH_merger_next")
    dict_obj_prev = db.core.get_or_create_dictionary_item(session, "BH_merger_prev")
=======
    dict_obj = halo_db.core.dictionary.get_or_create_dictionary_item(session, "BH_merger")
>>>>>>> f9b1a75a

    for ts1, ts2 in zip(sim.timesteps[:-1],sim.timesteps[1:]):

        bh_map = {}
        print ts1, ts2
        for l in open(fname[0]):
            l_split = l.split()
            t = float(l_split[0])
            bh_dest_id = int(l_split[2])
            bh_src_id = int(l_split[3])
            ratio = float(l_split[4])

            if t>ts1.time_gyr and t<=ts2.time_gyr:
                bh_map[bh_src_id] = (bh_dest_id, ratio)

        resolve_multiple_mergers(bh_map)

        for src,(dest,ratio) in bh_map.iteritems():
            bh_src_before = ts1.halos.filter_by(halo_type=1,halo_number=src).first()
            bh_dest_after = ts2.halos.filter_by(halo_type=1,halo_number=dest).first()

            if bh_src_before is not None and bh_dest_after is not None:
                db.tracker.generate_tracker_halo_link_if_not_present(bh_src_before,bh_dest_after,dict_obj_next,1.0)
                db.tracker.generate_tracker_halo_link_if_not_present(bh_dest_after,bh_src_before,dict_obj_prev,ratio)

        session.commit()


def run():
    #db.use_blocking_session()
    session = db.core.internal_session
    query = db.sim_query_from_args(sys.argv, session)

    files = db.core.internal_session.query(halo_db.core.timestep.TimeStep).filter(
        halo_db.core.timestep.TimeStep.simulation_id.in_([q.id for q in query.all()])). \
        order_by(halo_db.core.timestep.TimeStep.time_gyr).all()

    if "backwards" in sys.argv:
        files = files[::-1]

    files = parallel_tasks.distributed(files)
    parallel_tasks.mpi_sync_db(session)

    if "link-only" in sys.argv:
        files = []

    for f in files:
        print f
        sim = f.simulation
        
        try:
            f_pb = f.load()
        except:
            print "File not found - continuing"
            continue
        f_pb.physical_units()
        if len(f_pb.star)<1:
            print "No stars - continuing"
            continue
        bh_iord = f_pb.star['iord'][np.where(f_pb.star['tform']<0)[0]]
        bh_mass = f_pb.star['mass'][np.where(f_pb.star['tform']<0)[0]]
        bh_iord = bh_iord[np.argsort(bh_mass)[::-1]]
        print "Found black holes:", bh_iord

        bh_objs = []

        for bhi in bh_iord:
            bhi = int(bhi)
            if sim.trackers.filter_by(halo_number=bhi).count()==0 :
                print "ADD ",bhi
                tx = halo_db.core.tracking.TrackData(sim, bhi)
                tx = session.merge(tx)
                tx.particles = [bhi]
                tx.use_iord = True
                print " ->",tx
            else:
                tx = sim.trackers.filter_by(halo_number=bhi).first()

            if f.halos.filter_by(halo_number=tx.halo_number, halo_type = 1).count()==0:
                session.merge(halo_db.core.halo.Halo(f, tx.halo_number, 0, 0, 0, 1))


        session.commit()

        f_pbh = f_pb.halos()
        bh_cen_halos=None
        bh_halos = None
        if type(f_pbh) == pynbody.halo.RockstarIntermediateCatalogue:
            bh_cen_halos = f_pbh.get_fam_group_array(family = 'BH')
        if type(f_pbh) == pynbody.halo.AHFCatalogue:
            f_pb['gpc'] = f_pbh.get_group_array(top_level=False)
            f_pb['gpall'] = f_pbh.get_group_array(top_level=True)
            bh_halos = f_pb.star['gpall'][np.where(f_pb.star['tform']<0)[0]]
            bh_cen_halos = f_pb.star['gpc'][np.where(f_pb.star['tform']<0)[0]]
        if type(f_pbh) != pynbody.halo.AHFCatalogue and type(f_pbh) != pynbody.halo.RockstarIntermediateCatalogue:
            f_pb['gp'] = f_pbh.get_group_array()
            bh_halos = f_pb.star['gp'][np.where(f_pb.star['tform']<0)[0]]

        del(f_pbh)
        gc.collect()

        if bh_halos is not None:
            bh_halos = bh_halos[np.argsort(bh_mass)[::-1]]
            print "Associated halos: ",bh_halos
            bh_dict_id = halo_db.core.dictionary.get_or_create_dictionary_item(session, "BH")

            for bhi, haloi in zip(bh_iord, bh_halos):
                haloi = int(haloi)
                bhi = int(bhi)
                halo = f.halos.filter_by(halo_type=0, halo_number=haloi).first()
                bh_obj = f.halos.filter_by(halo_type=1, halo_number=bhi).first()
                if halo is None:
                    print "NOTE: skipping BH in halo",haloi,"as no corresponding DB object found"
                    continue
                if bh_obj is None:
                    print "WARNING: can't find the db object for BH ",bh_iord,"?"
                    continue
                existing = halo.links.filter_by(relation_id=bh_dict_id.id,halo_to_id=bh_obj.id).count()

                if existing==0:

                    session.merge(halo_db.core.halo_data.HaloLink(halo, bh_obj, bh_dict_id))
                else:
                    print "NOTE: skipping BH in halo",haloi,"as link already exists"

        if bh_cen_halos is not None:
            bh_cen_halos = bh_cen_halos[np.argsort(bh_mass)[::-1]]
            bh_dict_cen_id = halo_db.core.dictionary.get_or_create_dictionary_item(session, "BH_central")
            host_dict_id = halo_db.core.dictionary.get_or_create_dictionary_item(session, "host_halo")

            for bhi, haloi in zip(bh_iord, bh_cen_halos):
                haloi = int(haloi)
                bhi = int(bhi)
                halo = f.halos.filter_by(halo_type=0, halo_number=haloi).first()
                bh_obj = f.halos.filter_by(halo_type=1, halo_number=bhi).first()
                if halo is None:
                    print "NOTE: skipping BH in halo",haloi,"as no corresponding DB object found"
                    continue
                if bh_obj is None:
                    print "WARNING: can't find the db object for BH ",bh_iord,"?"
                    continue
                existing = halo.links.filter_by(relation_id=bh_dict_cen_id.id,halo_to_id=bh_obj.id).count()

                if existing==0:

                    session.merge(halo_db.core.halo_data.HaloLink(halo, bh_obj, bh_dict_cen_id))
                    session.merge(halo_db.core.halo_data.HaloLink(bh_obj, halo, host_dict_id))
                else:
                    print "NOTE: skipping central BH ", bhi,"in halo",haloi,"as link already exists"

        session.commit()


        del f_pb
        gc.collect()

    print "Generate merger trees...."
    for sim in query.all():
        generate_halolinks(sim, session)

    session.commit()



if __name__=="__main__":
    parallel_tasks.launch(run)



<|MERGE_RESOLUTION|>--- conflicted
+++ resolved
@@ -38,12 +38,8 @@
 
 
     timestep_numbers = np.array([int(ts.extension[-6:]) for ts in sim.timesteps])
-<<<<<<< HEAD
     dict_obj_next = db.core.get_or_create_dictionary_item(session, "BH_merger_next")
     dict_obj_prev = db.core.get_or_create_dictionary_item(session, "BH_merger_prev")
-=======
-    dict_obj = halo_db.core.dictionary.get_or_create_dictionary_item(session, "BH_merger")
->>>>>>> f9b1a75a
 
     for ts1, ts2 in zip(sim.timesteps[:-1],sim.timesteps[1:]):
 
